--- conflicted
+++ resolved
@@ -10,14 +10,8 @@
 
 The reconstruction models proposed in the paper are suitable when only a small number of flat-field samples are available or when the flat-field estimate is noisy or uncertain. Instead of using the maximum likelihood (ML) estimate of the flat-field in a separate approximate maximum aposteriori (MAP) reconstruction model, the proposed models (which we refer to as JMAP and SWLS) jointly estimate the attenuation image and the flat-field. In addition to these new models, the package also includes several existing reconstruction models that use the ML estimate of the flat-field. The general reconstruction model is given by
 <center>
-<<<<<<< HEAD
 <img src="images/optprb.png"/>
-=======
-<img src="https://latex.codecogs.com/png.latex?\begin{array}{ll}&space;\mbox{minimize}&space;&&space;J(u)&plus;\lambda\,\mathrm{TV}_{\delta}(u)\\&space;\mbox{subject&space;to}&space;&&space;u&space;\geq&space;0&space;\end{array}" title="\begin{array}{ll} \mbox{minimize} & J(u;v(u))+\lambda\,\mathrm{TV}_{\delta}(u)\\ \mbox{subject to} & u \geq 0 \end{array}" />
-![model](https://latex.codecogs.com/png.latex?\begin{array}{ll}&space;\mbox{minimize}&space;&&space;J(u)&plus;\lambda\,\mathrm{TV}_{\delta}(u)\\&space;\mbox{subject&space;to}&space;&&space;u&space;\geq&space;0&space;\end{array})
->>>>>>> 985b65ab
 </center>
-
 
 where the variable u denotes the attenuation coefficients (the image), v(u) denotes the flat-field (possibly as a function of u), and J is a convex function of u, corresponding to one of the following reconstruction models:
 
